from operators import Operators
from variables import Var
from timescheme import Timescheme
from importlib import import_module
import fortran_diag as fd
import fortran_advection as fa
import numpy as np


class Droplet(object):
    """ Model for a two-phases liquid.

    It provides the step(t,dt) function
    and 'var' containing the mode state
    """

    def __init__(self, param, grid):

        self.list_param = ['forcing', 'noslip', 'timestepping',
                           'alphaT', 'betaS',
                           'diffusion', 'Kdiff', 'myrank',
                           'forcing_module', 'gravity', 'isisland',
                           'customized', 'custom_module', 'additional_tracer',
                           'rho_h', 'rho_l', 'M', 'sigma']
        param.copy(self, self.list_param)

        # for potential energy
        self.list_param = ['xr', 'yr', 'nh', 'Lx', 'msk', 'area', 'mpitools']
        grid.copy(self, self.list_param)

        # for variables
        param.varname_list = ['vorticity',
                              'psi', 'u', 'v', 'density', 'phi']
        param.tracer_list = ['vorticity', 'phi']
        param.whosetspsi = ('vorticity')

        if hasattr(self, 'additional_tracer'):
            for k in range(len(self.additional_tracer)):
                trac = self.additional_tracer[k]
                param.varname_list.append(trac)
                param.tracer_list.append(trac)

        self.varname_list = param.varname_list
        
        param.sizevar = [grid.nyl, grid.nxl]
        self.var = Var(param)
        dref = self.var.get('density').copy()
        self.dref = dref
        self.source = np.zeros(param.sizevar)

        # for operators
        self.ope = Operators(param, grid)
        self.dx = param.Lx/param.nx
        # for timescheme
        self.tscheme = Timescheme(param, self.var.state)
        self.tscheme.set(self.dynamics, self.timestepping)
        
        if self.forcing:
            if self.forcing_module == 'embedded':
                print('Warning: check that you have indeed added the forcing to the model')
                print('Right below the line    : model = f2d.model')
                print('you should have the line: model.forc = Forcing(param, grid)')

                pass
            else:
                try:
                    f = import_module(self.forcing_module)

                except ImportError:
                    print('module %s for forcing cannot be found'
                          % self.forcing_module)
                    print('make sure file **%s.py** exists' % self.forcing_module)
                    exit(0)

                self.forc = f.Forcing(param, grid)

        self.diags = {}

        if self.customized:
            try:
                f = import_module(self.custom_module)
                print(f)
                self.extrastep = f.Step(param, grid)
            except ImportError:
                print('module %s for forcing cannot be found'
                      % self.custom_module)
                print('make sure file **%s.py** exists' % self.custom_module)
                exit(0)

    def step(self, t, dt):

        # 1/ integrate advection
        self.tscheme.forward(self.var.state, t, dt)
                
        # 2/ integrate source
        if self.noslip:
            self.add_noslip(self.var.state)

        if self.customized:
            self.extrastep.do(self.var, t, dt)


    def dynamics(self, x, t, dxdt):
        """ Gives the right hand side to integrate in dxdt"""
        
        self.ope.rhs_adv(x, t, dxdt)

        # db/dx is a source term for the vorticity
<<<<<<< HEAD
        self.ope.rhs_droplet(x, t, dxdt, rho_l = 1.22, rho_h = 1000, xi = 3*self.dx,
                             sigma = 10., M = 0.00005, g = -10.)
=======
        self.ope.rhs_droplet(x, t, dxdt, xi = 3*self.dx,
                             sigma = self.sigma, M = self.M, rho_l = self.rho_l, rho_h = self.rho_h, g = - self.gravity)
>>>>>>> 64911f76
              
        self.ope.invert_vorticity(dxdt, flag='fast')

    def add_noslip(self, x):
        self.ope.rhs_noslip(x, self.source)
        self.ope.invert_vorticity(x, flag='fast', island=self.isisland)


    def set_psi_from_vorticity(self):
        self.ope.invert_vorticity(self.var.state, island=self.isisland)

    def diagnostics(self, var, t):
        """ should provide at least 'maxspeed' (for cfl determination) """

        nh = self.nh
        u = var.get('u')
        v = var.get('v')
        vort = var.get('vorticity')
        dens = var.get('density')

        ke, maxu = fd.computekemaxu(self.msk, u, v, self.nh)

        z, z2 = fd.computesumandnorm(self.msk, vort, self.nh)

        b, b2 = fd.computesumandnorm(self.msk, dens, self.nh)

        #  potential energy
        pe = + self.gravity * fd.computesum(self.msk, dens*self.yr, nh)

        cst = self.mpitools.local_to_global([(maxu, 'max'), (ke, 'sum'),
                                             (z, 'sum'), (z2, 'sum'),
                                             (pe, 'sum'), (b, 'sum'),
                                             (b2, 'sum')])

        self.diags['maxspeed'] = cst[0]
        self.diags['ke'] = cst[1] / self.area
        self.diags['pe'] = cst[4] / self.area
        self.diags['energy'] = (cst[1]+cst[4]) / self.area
        self.diags['vorticity'] = cst[2] / self.area
        self.diags['enstrophy'] = 0.5*cst[3] / self.area
        self.diags['density'] = cst[5] / self.area
        self.diags['drms'] = np.sqrt(cst[6] / self.area-(cst[5]/self.area)**2)<|MERGE_RESOLUTION|>--- conflicted
+++ resolved
@@ -106,13 +106,9 @@
         self.ope.rhs_adv(x, t, dxdt)
 
         # db/dx is a source term for the vorticity
-<<<<<<< HEAD
-        self.ope.rhs_droplet(x, t, dxdt, rho_l = 1.22, rho_h = 1000, xi = 3*self.dx,
-                             sigma = 10., M = 0.00005, g = -10.)
-=======
+
         self.ope.rhs_droplet(x, t, dxdt, xi = 3*self.dx,
                              sigma = self.sigma, M = self.M, rho_l = self.rho_l, rho_h = self.rho_h, g = - self.gravity)
->>>>>>> 64911f76
               
         self.ope.invert_vorticity(dxdt, flag='fast')
 
