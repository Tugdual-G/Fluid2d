--- conflicted
+++ resolved
@@ -31,14 +31,9 @@
 enregistrer = False
 
 home = os.environ['HOME']
-<<<<<<< HEAD
-path = "/data/fluid2d/bien"
-print(os.listdir(home + path)) # The name of the dirs are the name of the experiments
-=======
+
 path = "/data/fluid2d"
-print(os.listdir(home + path))
-# The name of the dirs are the name of the experiments
->>>>>>> 90af3e44
+print(os.listdir(home + path))# The name of the dirs are the name of the experiments
 
 # fold = ""
 # f = Dataset(home + path +'/' + fold + '/' + fold + '_his.nc')
@@ -61,13 +56,8 @@
 # print(f.variables.keys())
 
 phi = f.variables['tracer']
-<<<<<<< HEAD
-#print(phi)
-# Indice de l'image
-=======
 # print(phi)
 
->>>>>>> 90af3e44
 
 max_x = np.amax(f.variables['y'])
 max_y = np.amax(f.variables['x'])
@@ -81,17 +71,11 @@
 #y_max = np.load(home + path +'/' + fold + '/' + fold + 'y_max.npy')
 #y_min = np.load(home + path +'/' + fold + '/' + fold + 'y_min.npy')
 
-<<<<<<< HEAD
-plt.figure('goutte3', figsize=(5, 10))
-=======
-# Indice de l'image
-i = 2 * len(t) // 3
-
 y_max = np.load(home + path + '/' + fold + '/' + fold + 'y_max.npy')
 y_min = np.load(home + path + '/' + fold + '/' + fold + 'y_min.npy')
 
 plt.figure('goutte', figsize=(5, 10))
->>>>>>> 90af3e44
+
 plt.clf()
 plt.pcolormesh(X, Y, np.flipud(phi[i, :, :].T), cmap='inferno', shading='gouraud')
 plt.colorbar()
@@ -102,13 +86,8 @@
 plt.tight_layout()
 # plt.show()
 
-<<<<<<< HEAD
+# plt.savefig('goutte_non-miscible.pdf', dpi=300)
 
-
-#plt.savefig('goutte_non-miscible.pdf', dpi=300)
-=======
-# plt.savefig('goutte_non-miscible.pdf', dpi=300)
->>>>>>> 90af3e44
 #%%
 y_max = np.load(home + path + '/' + fold + '/' + fold + 'y_max.npy')
 y_min = np.load(home + path + '/' + fold + '/' + fold + 'y_min.npy')
@@ -151,26 +130,18 @@
 
 #%%%
 
-v = np.load(home + path + '/' + fold + '/' + fold + 'velocity.npy')
 v_x = np.load(home + path + '/' + fold + '/' + fold + 'velocity_x.npy')
 v_y = np.load(home + path + '/' + fold + '/' + fold + 'velocity_y.npy')
-v_x = average(v_x,10)
+v_x = average(v_x,20)
+v_y = average(v_y,20)
 
 
-<<<<<<< HEAD
 oscillation = np.load(home + path + '/' + fold + '/' + fold + 'oscillations.npy')
-oscillation = average(oscillation,10)
+oscillation = average(oscillation,20)
 fig, ax = plt.subplots(2,1, sharex = True)
 
 ax[0].plot(t, v_x, 'b', linewidth=0.5, label = "$V_x$")
 ax[0].plot(t, v_y, 'k', linewidth=0.5, label = "$V_y$")
-=======
-fig, ax = plt.subplots(2, 1, sharex=True)
-
-# plt.plot(t, v, 'k', linewidth=0.5, label = "Total speed")
-ax[0].plot(t, v_x, 'b', linewidth=0.5, label="$V_x$")
-ax[0].plot(t, v_y, 'k', linewidth=0.5, label="$V_y$")
->>>>>>> 90af3e44
 ax[0].set_title("Speed of the bubble")
 ax[0].set_ylabel("V")
 ax[0].grid()
@@ -181,15 +152,11 @@
 # plt.figure("oscillation")
 # plt.clf()
 ax[1].plot(t, oscillation, 'k', linewidth=0.5)
-ax[1].set_ylabel("Height")
-<<<<<<< HEAD
+ax[1].grid()
+ax[1].set_ylabel("H/L")
 ax[1].set_xlabel("t")
-ax[1].set_title("Height of the buble in time")
-=======
-ax[1].set_xlabel("time")
-ax[1].set_title("Ratio height/width of the bubble")
+ax[1].set_title("Height over width ratio")
 
->>>>>>> 90af3e44
 plt.show()
 
 #%%
