--- conflicted
+++ resolved
@@ -8,8 +8,6 @@
 import numpy as np
 import matplotlib.pyplot as plt
 import matplotlib.animation as animation
-plt.rc('text', usetex = True)
-plt.rc('font', family = 'serif') 
 
 import os
 
@@ -60,14 +58,6 @@
     return y_min, y_max
 
 enregistrer = False
-<<<<<<< HEAD
-f = Dataset('/home/tugdual/data/fluid2d/bien/smooth_startbiencool/smooth_start_q8-tracerlarge_lapladiago_ordr3_his.nc')
-#print(f)
-#print(f.variables.keys())
-
-phi = f.variables['phi']
-#print(phi.dimensions)
-=======
 
 home = os.environ['HOME']
 print(os.listdir(home + "/data/fluid2d")) # The name of the dirs are the name of the experiments
@@ -90,9 +80,8 @@
 
 phi = f.variables['tracer']
 #print(phi)
->>>>>>> 98bc40bf
 # Indice de l'image
-i = 350
+i = 200
 
 max_x = 1
 max_y = 2
@@ -104,18 +93,6 @@
 
 x_center, y_center = get_center(phi[i, :, :].T, 0.8)
 
-<<<<<<< HEAD
-plt.figure('goutte', figsize=(5, 10))
-plt.clf()
-ax = plt.subplot(111)
-
-ax.pcolormesh(X, Y, np.flipud(phi[i, :, :].T), cmap='inferno', shading='gouraud')
-titre = "t="+str(round(t[i],3))+"s"
-ax.set_title(titre)
-plt.tight_layout()
-#ax.set_aspect(1)
-plt.savefig('test.png')
-=======
 #plt.figure('goutte', figsize=(5, 10))
 #plt.clf()
 #plt.pcolormesh(X, Y, np.flipud(phi[i, :, :].T), cmap='inferno', shading='gouraud')
@@ -124,7 +101,6 @@
 #titre = "t="+str(round(t[i],3))+"s"
 #plt.title(titre)
 #plt.tight_layout()
->>>>>>> 98bc40bf
 
 ##plt.show()
 
@@ -132,27 +108,22 @@
     cmap = 'inferno'
     shade = 'gouraud'
     #Préparation de l'affichage pour enregistrement
-    fig1, ax1 = plt.subplots(num = 'animation',figsize = (5,10))     
+    fig1, ax1 = plt.subplots(num = 'animation', dpi = 200, figsize = (8,16))     
     plt.axis('off')
     plt.tight_layout(pad = 0)
     img = ax1.pcolormesh(X,Y,np.flipud(phi[0, :, :].T), cmap = cmap, shading= shade) 
     
-    
     print(int(len(t)/t[-1]))
     
-    writer = animation.FFMpegWriter(fps = 50, bitrate = 500)
+    writer = animation.FFMpegWriter(fps = 50, bitrate = 5000)
     def diapo(n):		
         global img
         img.remove()
         img = ax1.pcolormesh(X,Y,np.flipud(phi[n, :, :].T),cmap = cmap, shading = shade) 
     		
     #Création de l'animation
-    anim = animation.FuncAnimation(fig1, diapo, frames= len(t), repeat = False)
+    anim = animation.FuncAnimation(fig1, diapo, frames= len(t), repeat = True)
     
-<<<<<<< HEAD
-    file_name = 'miscible.mp4'
-    anim.save(file_name, writer= writer )
-=======
     file_name = 'gtte.mp4'
     anim.save(file_name, writer= writer )
 
@@ -207,5 +178,4 @@
 plt.ylabel("Height")
 plt.xlabel("time")
 plt.title("Height of the buble in time")
-plt.show()
->>>>>>> 98bc40bf
+plt.show()